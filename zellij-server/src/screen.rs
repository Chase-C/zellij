--- conflicted
+++ resolved
@@ -703,13 +703,7 @@
             }
             ScreenInstruction::CloseFocusedPane => {
                 screen.get_active_tab_mut().unwrap().close_focused_pane();
-<<<<<<< HEAD
-                screen.render();
-
-                screen.render();
-=======
-                screen.update_tabs();
->>>>>>> 24154e40
+                screen.update_tabs(); // update_tabs eventually calls render through the plugin thread
             }
             ScreenInstruction::SetSelectable(id, selectable, tab_index) => {
                 screen.get_indexed_tab_mut(tab_index).map_or_else(
