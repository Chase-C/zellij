--- conflicted
+++ resolved
@@ -5,12 +5,9 @@
 The format is based on [Keep a Changelog](https://keepachangelog.com/en/1.0.0/)
 
 ## [Unreleased]
-<<<<<<< HEAD
+* fix: right and middle clicks creating selection (https://github.com/zellij-org/zellij/pull/1372)
 * feat: Attach to sessions more conveniently by only typing their name's first character(s) (https://github.com/zellij-org/zellij/pull/1360)
 
-=======
-* fix: right and middle clicks creating selection (https://github.com/zellij-org/zellij/pull/1372)
->>>>>>> e4875374
 ## [0.29.1] - 2022-05-02
 * fix: forward mouse events to plugin panes (https://github.com/zellij-org/zellij/pull/1369)
 
